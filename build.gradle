/*
 * Copyright 2010-2017 JetBrains s.r.o.
 *
 * Licensed under the Apache License, Version 2.0 (the "License");
 * you may not use this file except in compliance with the License.
 * You may obtain a copy of the License at
 *
 * http://www.apache.org/licenses/LICENSE-2.0
 *
 * Unless required by applicable law or agreed to in writing, software
 * distributed under the License is distributed on an "AS IS" BASIS,
 * WITHOUT WARRANTIES OR CONDITIONS OF ANY KIND, either express or implied.
 * See the License for the specific language governing permissions and
 * limitations under the License.
 */
import org.jetbrains.kotlin.konan.target.*
import org.jetbrains.kotlin.konan.util.*
import org.jetbrains.kotlin.CopySamples
import org.jetbrains.kotlin.CopyCommonSources
import org.jetbrains.kotlin.PlatformInfo
<<<<<<< HEAD
import org.jetbrains.kotlin.KotlinBuildPusher
=======
import org.jetbrains.kotlin.konan.*
>>>>>>> ff098ab4

buildscript {
    apply from: "gradle/kotlinGradlePlugin.gradle"

    repositories {
        maven { url kotlinCompilerRepo }
    }

    dependencies {
        classpath "org.jetbrains.kotlin:kotlin-native-shared:$konanVersion"
    }
}
import org.jetbrains.kotlin.konan.*

// Allows generating wrappers for the root build and all the samples during execution of the default 'wrapper' task.
// Run './gradlew wrapper --gradle-version <version>' to update all the wrappers.
apply plugin: org.jetbrains.kotlin.GradleWrappers

wrappers.projects = ['samples', 'samples/calculator', 'samples/androidNativeActivity', 'samples/curl']
wrapper.distributionType = Wrapper.DistributionType.ALL

defaultTasks 'clean', 'dist'

convention.plugins.platformInfo = PlatformInfo

ext {
    distDir = file('dist')
    dependenciesDir = DependencyProcessor.defaultDependenciesRoot
    experimentalEnabled = project.hasProperty("org.jetbrains.kotlin.native.experimentalTargets")
    platformManager = new PlatformManager(DistributionKt.buildDistribution(projectDir.absolutePath),
            ext.experimentalEnabled)

    kotlinCompilerModule="org.jetbrains.kotlin:kotlin-compiler:${kotlinVersion}"
    kotlinStdLibModule="org.jetbrains.kotlin:kotlin-stdlib:${kotlinVersion}"
    kotlinCommonStdlibModule="org.jetbrains.kotlin:kotlin-stdlib-common:${kotlinStdlibVersion}:sources"
    kotlinTestCommonModule="org.jetbrains.kotlin:kotlin-test-common:${kotlinStdlibVersion}:sources"
    kotlinTestAnnotationsCommonModule="org.jetbrains.kotlin:kotlin-test-annotations-common:${kotlinStdlibVersion}:sources"
    kotlinReflectModule="org.jetbrains.kotlin:kotlin-reflect:${kotlinVersion}"
    kotlinScriptRuntimeModule="org.jetbrains.kotlin:kotlin-script-runtime:${kotlinVersion}"
    kotlinNativeUtilsModule="org.jetbrains.kotlin:kotlin-native-utils:${kotlinVersion}"
    kotlinUtilIoModule="org.jetbrains.kotlin:kotlin-util-io:${kotlinVersion}"
    kotlinUtilKlibModule="org.jetbrains.kotlin:kotlin-util-klib:${kotlinVersion}"

    konanVersionFull = KonanVersionGeneratedKt.getCurrentKonanVersion()

    if (konanVersionFull.meta == MetaVersion.RELEASE) {
        gradlePluginVersion = kotlinVersion
    } else {
        gradlePluginVersion = "$kotlinVersion-native-$konanVersionFull"
    }
}

allprojects {
    if (path != ":dependencies") {
        evaluationDependsOn(":dependencies")
    }

    repositories {
        maven {
            url 'https://cache-redirector.jetbrains.com/maven-central'
        }
        maven {
            url kotlinStdlibRepo
        }
        maven {
            url kotlinCompilerRepo
        }
    }

    setupHostAndTarget()
    loadCommandLineProperties()
    loadLocalProperties()
    setupClang(project)
}

void setupHostAndTarget() {
    ext.hostName = platformManager.hostName
    ext.targetList = platformManager.enabled.collect { it.visibleName } as List
    ext.konanTargetList = platformManager.enabled as List
}

void setupClang(Project project) {

    project.convention.plugins.platformManager = project.rootProject.ext.platformManager
    project.convention.plugins.execClang = new org.jetbrains.kotlin.ExecClang(project)
    project.convention.plugins.execLlvm = new org.jetbrains.kotlin.ExecLlvm(project)

    project.plugins.withType(NativeComponentPlugin) {
        project.model {
            if (isWindows()) {
                platforms {
                    host {
                        architecture 'x86_64'
                    }
                }

                components {
                    withType(NativeComponentSpec) {
                        targetPlatform 'host'
                    }
                }

                toolChains {
                    gcc(Gcc) {
                        path "$llvmDir/bin"
                    }
                }
            } else {

                toolChains {
                    clang(Clang) {
                        hostPlatform.clang.clangPaths.each {
                            path it
                        }

                        eachPlatform { // TODO: will not work when cross-compiling
                            [cCompiler, cppCompiler, linker].each {
                                it.withArguments { it.addAll(project.hostPlatform.clang.clangArgs) }
                            }

                        }
                    }
                }
            }
        }
    }
}

void loadLocalProperties() {
    if (new File("$project.rootDir/local.properties").exists()) {
        Properties props = new Properties()
        props.load(new FileInputStream("$project.rootDir/local.properties"))
        props.each { prop -> project.ext.set(prop.key, prop.value) }
    }
}

void loadCommandLineProperties() {
    if (project.hasProperty("konanc_flags")) {
        throw new Error("Specify either -Ptest_flags or -Pbuild_flags.")
    }
    ext.globalBuildArgs = project.hasProperty("build_flags") ? ext.build_flags.split() : []
    ext.globalTestArgs = project.hasProperty("test_flags") ? ext.test_flags.split() : []
    ext.testTarget = project.hasProperty("test_target") ? ext.test_target : null
}

configurations {
    ftpAntTask
    kotlinCommonSources
}

dependencies {
    ftpAntTask 'org.apache.ant:ant-commons-net:1.9.9'
    [kotlinCommonStdlibModule, kotlinTestCommonModule, kotlinTestAnnotationsCommonModule].each {
        kotlinCommonSources(it) { transitive = false }
    }
}

task sharedJar {
    dependsOn gradle.includedBuild('kotlin-native-shared').task(':jar')
}

task gradlePluginJar {
    dependsOn gradle.includedBuild('kotlin-native-gradle-plugin').task(':shadowJar')
}

task gradlePluginCheck {
    dependsOn gradle.includedBuild('kotlin-native-gradle-plugin').task(':check')
}

task gradlePluginUpload {
    dependsOn gradle.includedBuild('kotlin-native-gradle-plugin').task(':bintrayUpload')
    // Publish releases to the plugin-portal too.
    if (konanVersionFull.meta == MetaVersion.RELEASE) {
        dependsOn gradle.includedBuild('kotlin-native-gradle-plugin').task(':publishPlugins')
    }
}

task dist_compiler(dependsOn: "distCompiler")
task dist_runtime(dependsOn: "distRuntime")
task cross_dist(dependsOn: "crossDist")
task list_dist(dependsOn: "listDist")
task build {
    dependsOn ':dist', ':distPlatformLibs'
}

task distCommonSources(type: CopyCommonSources) {
    outputDir "$distDir/sources"
    sourcePaths configurations.kotlinCommonSources.files
    zipSources true
}

task distNativeSources(type: Zip) {
    destinationDirectory = file("$distDir/sources")
    archiveFileName = "kotlin-stdlib-native-sources.zip"

    includeEmptyDirs = false
    include('**/*.kt')

    from(project(':runtime').file('src/main/kotlin'))
    from(project(':Interop:Runtime').file('src/main/kotlin'))
    from(project(':Interop:Runtime').file('src/native/kotlin'))
    from(project(':Interop:JsRuntime').file('src/main/kotlin')) {
        into('kotlinx/wasm/jsinterop')
    }
}

task distSources {
    dependsOn(distCommonSources)
    dependsOn(distNativeSources)
}

task distCompiler(type: Copy) {
    dependsOn ':backend.native:jar'
    dependsOn ':utilities:jar'
    dependsOn ':klib:jar'
    dependsOn ':sharedJar'

    destinationDir distDir

    from(project(':backend.native').file('build/libs')) {
        into('konan/lib')
    }

    from(project('Interop').file('Runtime/build/libs')) {
        into('konan/lib')
    }

    from(project('Interop').file('Indexer/build/libs')) {
        into('konan/lib')
    }

    from(project('Interop').file('StubGenerator/build/libs')) {
        into('konan/lib')
    }

    from(project(':backend.native').file('build/external_jars')) {
        into('konan/lib')
    }

    from(project(':backend.native').file("build/nativelibs/$hostName")) {
        into('konan/nativelib')
    }

    from(project(':Interop').file('Indexer/build/nativelibs')) {
        into('konan/nativelib')
    }

    from(project(':Interop').file('Runtime/build/nativelibs')) {
        into('konan/nativelib')
    }

    from(project(':llvmCoverageMappingC').file('build/libs/coverageMapping/shared')) {
        into('konan/nativelib')
    }

    from(project(':llvmDebugInfoC').file('build/libs/debugInfo/shared')) {
        into('konan/nativelib')
    }

    from(project(':llvmDebugInfoC').file('src/scripts/konan_lldb.py')) {
        into('tools')
    }

    from(project(':utilities').file('env_blacklist')) {
        into('tools')
    }

    from(project(':utilities').file('build/libs')) {
        into('konan/lib')
    }

    from(project(':klib').file('build/libs')) {
        into('konan/lib')
    }

    from(file("${gradle.includedBuild('kotlin-native-shared').projectDir}/build/libs")) {
        into('konan/lib')
    }

    from(file("${gradle.includedBuild('konan.metadata').projectDir}/build/libs")) {
        into('konan/lib')
    }

    from(file("${gradle.includedBuild('konan.serializer').projectDir}/build/libs")) {
        into('konan/lib')
    }

    from(file('cmd')) {
        fileMode(0755)
        into('bin')
        if (!PlatformInfo.isWindows()) {
            exclude('**/*.bat')
        }
    }
    from(project.file('konan')) {
        into('konan')
    }
    if (experimentalEnabled) {
        file('konan/experimentalTargetsEnabled').text = ""
    } else {
        delete('konan/experimentalTargetsEnabled')
    }
}

task listDist(type: Exec) {
    commandLine 'find', distDir
}

task distRuntime(type: Copy) {
    dependsOn "${hostName}CrossDistRuntime"
    dependsOn('commonDistRuntime')
}

def stdlib = 'klib/common/stdlib'

task commonDistRuntime(type: Copy) {
    destinationDir distDir

    // Target independant common part.
    from(project(':runtime').file("build/${hostName}Stdlib")) {
        include('**')
        into(stdlib)
    }
}

task crossDistRuntime(type: Copy) {
    dependsOn.addAll(targetList.collect { "${it}CrossDistRuntime" })
    dependsOn('commonDistRuntime')
}

task crossDistPlatformLibs {
    dependsOn.addAll(targetList.collect { "${it}PlatformLibs" })
}

targetList.each { target ->
    task("${target}CrossDistRuntime", type: Copy) {
        dependsOn ":runtime:${target}Runtime"
        dependsOn ":backend.native:${target}Stdlib"

        destinationDir distDir

        from(project(':runtime').file("build/$target")) {
            include("runtime.bc")
            into("$stdlib/targets/$target/native")
        }
        from(project(':runtime').file("build/$target")) {
            include("*.bc")
            exclude("runtime.bc")
            into("konan/targets/$target/native")
        }
        from(project(':runtime').file("build/${target}Stdlib")) {
            include('**')
            into(stdlib)
        }
        if (target == 'wasm32') {
            into("$stdlib/targets/wasm32/included") {
                from(project(':runtime').file('src/main/js'))
                from(project(':runtime').file('src/launcher/js'))
                from(project(':Interop:JsRuntime').file('src/main/js'))
            }
        }
    }

    task("${target}PlatformLibs") {
        dependsOn ":platformLibs:${target}Install"
    }

    task("${target}CrossDist") {
        dependsOn "${target}CrossDistRuntime", 'distCompiler', 'commonDistRuntime'
    }
}

task distPlatformLibs {
    dependsOn ':platformLibs:hostInstall'
}

task dist {
    dependsOn 'distCompiler', 'distRuntime'
}

task crossDist {
    dependsOn 'crossDistRuntime', 'distCompiler'
}

task bundle(type: (isWindows()) ? Zip : Tar) {
    dependsOn('crossDistPlatformLibs')
    dependsOn('crossDist')
    dependsOn('distSources')
    def simpleOsName = HostManager.simpleOsName()
    baseName = "kotlin-native-$simpleOsName-$konanVersionFull"
    from("$project.rootDir/dist") {
        include '**'
        exclude 'dependencies'
        exclude 'klib/testLibrary'
        into baseName
    }
    from(project.rootDir) {
        include 'DISTRO_README.md'
        rename {
            return "README.md"
        }
        into baseName
    }
    from(project.rootDir) {
        include 'RELEASE_NOTES.md'
        into baseName
    }
    from(project.rootDir) {
        include 'licenses/**'
        into baseName
    }

    destinationDir = file('.')

    if (isWindows()) {
        zip64 true
    } else {
        extension = 'tar.gz'
        compression = Compression.GZIP
    }
}

task 'tc-dist'(type: (isWindows()) ? Zip : Tar) {
    dependsOn('distPlatformLibs')
    dependsOn('dist')
    dependsOn('distSources')
    def simpleOsName = HostManager.simpleOsName()
    baseName = "kotlin-native-dist-$simpleOsName-$konanVersionFull"
    from("$project.rootDir/dist") {
        include '**'
        exclude 'dependencies'
        into baseName
    }

    destinationDir = file('.')

    if (isWindows()) {
        zip64 true
    } else {
        extension = 'tar.gz'
        compression = Compression.GZIP
    }
}

task samples {
    dependsOn 'samplesZip', 'samplesTar'
}

task performance {
    dependsOn 'dist'
    dependsOn ':performance:clean'
    dependsOn ':performance:konanRun'
}

task samplesZip(type: Zip)
task samplesTar(type: Tar) {
    extension = 'tar.gz'
    compression = Compression.GZIP
}

configure([samplesZip, samplesTar]) {
    baseName "kotlin-native-samples-$konanVersionFull"
    destinationDir = projectDir
    into(baseName)

    from(file('samples')) {
        // Process properties files separately.
        exclude '**/gradle.properties'
    }

    from(project.rootDir) {
        include 'licenses/**'
    }

    from(file('samples')) {
        include '**/gradle.properties'
        filter {
            it.startsWith('org.jetbrains.kotlin.native.home=') || it.startsWith('# Use custom Kotlin/Native home:') ? null : it
        }
    }

    // Exclude build artifacts.
    exclude '**/build'
    exclude '**/.gradle'
    exclude '**/.idea'
    exclude '**/*.kt.bc-build/'
}

task copy_samples(dependsOn: 'copySamples')
task copySamples(type: CopySamples) {
    destinationDir file('build/samples-under-test')
}

task uploadBundle {
    dependsOn ':bundle'
    doLast {
        def kind = (konanVersionFull.meta == MetaVersion.DEV) ? "dev" : "releases"
        def ftpSettings = [
                server: project.findProperty("cdnUrl") ?: System.getenv("CDN_URL"),
                userid: project.findProperty("cdnUser") ?: System.getenv("CDN_USER"),
                password: project.findProperty("cdnPass") ?: System.getenv("CDN_PASS"),
                remoteDir: "/builds/$kind/$konanVersion/${HostManager.simpleOsName()}"
        ]
        ant {
            taskdef(name: 'ftp',
                    classname: 'org.apache.tools.ant.taskdefs.optional.net.FTP',
                    classpath: configurations.ftpAntTask.asPath)
            ftp([action: "mkdir"] + ftpSettings)
            ftp(ftpSettings) {
                fileset(file: bundle.archivePath)
            }
        }
    }
}

task teamcityKonanVersion {
    doLast {
        println("##teamcity[setParameter name='kotlin.native.version.base' value='$konanVersion']")
        println("##teamcity[setParameter name='kotlin.native.version.full' value='$konanVersionFull']")
        println("##teamcity[setParameter name='kotlin.native.version.meta' value='${konanVersionFull.meta.toString().toLowerCase()}']")
        println("##teamcity[buildNumber '${konanVersionFull.toString(true, true)}']")
    }
}

task clean {
    dependsOn subprojects.collect { it.tasks.matching { it.name == "clean" } }
    doLast {
        delete distDir
        delete bundle.outputs.files
    }
}

task pusher(type:  KotlinBuildPusher){
    kotlinVersion = project.kotlinVersion
    konanVersion = KonanVersionGeneratedKt.getCurrentKonanVersion()
    buildServer = "teamcity.jetbrains.com"
    token = project.findProperty("teamcityBearToken") ?: System.getenv("TEAMCITY_BEAR_TOKEN")
}<|MERGE_RESOLUTION|>--- conflicted
+++ resolved
@@ -18,11 +18,7 @@
 import org.jetbrains.kotlin.CopySamples
 import org.jetbrains.kotlin.CopyCommonSources
 import org.jetbrains.kotlin.PlatformInfo
-<<<<<<< HEAD
-import org.jetbrains.kotlin.KotlinBuildPusher
-=======
 import org.jetbrains.kotlin.konan.*
->>>>>>> ff098ab4
 
 buildscript {
     apply from: "gradle/kotlinGradlePlugin.gradle"
@@ -553,11 +549,4 @@
         delete distDir
         delete bundle.outputs.files
     }
-}
-
-task pusher(type:  KotlinBuildPusher){
-    kotlinVersion = project.kotlinVersion
-    konanVersion = KonanVersionGeneratedKt.getCurrentKonanVersion()
-    buildServer = "teamcity.jetbrains.com"
-    token = project.findProperty("teamcityBearToken") ?: System.getenv("TEAMCITY_BEAR_TOKEN")
 }