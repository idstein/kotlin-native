/*
 * Copyright 2010-2018 JetBrains s.r.o. Use of this source code is governed by the Apache 2.0 license
 * that can be found in the LICENSE file.
 */

package org.jetbrains.kotlin.backend.konan.optimizations

import org.jetbrains.kotlin.backend.common.IrElementTransformerVoidWithContext
import org.jetbrains.kotlin.backend.common.descriptors.explicitParameters
import org.jetbrains.kotlin.backend.common.ir.ir2stringWhole
import org.jetbrains.kotlin.backend.common.pop
import org.jetbrains.kotlin.backend.common.push
import org.jetbrains.kotlin.backend.common.lower.createIrBuilder
import org.jetbrains.kotlin.backend.common.lower.irBlock
import org.jetbrains.kotlin.backend.konan.*
import org.jetbrains.kotlin.backend.konan.descriptors.isInterface
import org.jetbrains.kotlin.descriptors.ClassDescriptor
import org.jetbrains.kotlin.ir.IrElement
import org.jetbrains.kotlin.ir.builders.*
import org.jetbrains.kotlin.ir.declarations.*
import org.jetbrains.kotlin.ir.declarations.impl.IrVariableImpl
import org.jetbrains.kotlin.ir.descriptors.IrTemporaryVariableDescriptorImpl
import org.jetbrains.kotlin.ir.expressions.*
import org.jetbrains.kotlin.ir.expressions.impl.*
import org.jetbrains.kotlin.ir.symbols.IrClassifierSymbol
import org.jetbrains.kotlin.ir.symbols.IrFunctionSymbol
import org.jetbrains.kotlin.ir.symbols.impl.IrReturnableBlockSymbolImpl
import org.jetbrains.kotlin.ir.types.IrType
import org.jetbrains.kotlin.ir.types.classifierOrFail
import org.jetbrains.kotlin.ir.types.impl.originalKotlinType
import org.jetbrains.kotlin.ir.types.toKotlinType
import org.jetbrains.kotlin.ir.util.irCall
import org.jetbrains.kotlin.ir.util.explicitParameters
import org.jetbrains.kotlin.ir.util.*
import org.jetbrains.kotlin.ir.visitors.IrElementTransformerVoid
import org.jetbrains.kotlin.ir.visitors.IrElementVisitorVoid
import org.jetbrains.kotlin.ir.visitors.acceptChildrenVoid
import org.jetbrains.kotlin.ir.visitors.transformChildrenVoid
import org.jetbrains.kotlin.name.Name
import java.util.*
import kotlin.collections.ArrayList

// Devirtualization analysis is performed using Variable Type Analysis algorithm.
// See http://web.cs.ucla.edu/~palsberg/tba/papers/sundaresan-et-al-oopsla00.pdf for details.
internal object Devirtualization {

    private val DEBUG = 0

    private inline fun DEBUG_OUTPUT(severity: Int, block: () -> Unit) {
        if (DEBUG > severity) block()
    }

    private val TAKE_NAMES = false // Take fqNames for all functions and types (for debug purposes).

    private inline fun takeName(block: () -> String) = if (TAKE_NAMES) block() else null

    fun computeRootSet(context: Context, moduleDFG: ModuleDFG, externalModulesDFG: ExternalModulesDFG)
            : List<DataFlowIR.FunctionSymbol> {

        fun DataFlowIR.FunctionSymbol.resolved(): DataFlowIR.FunctionSymbol {
            if (this is DataFlowIR.FunctionSymbol.External)
                return externalModulesDFG.publicFunctions[this.hash] ?: this
            return this
        }

        val entryPoint = context.ir.symbols.entryPoint?.owner
        val exportedFunctions =
                if (entryPoint != null)
                    listOf(moduleDFG.symbolTable.mapFunction(entryPoint).resolved())
                else
                // In a library every public function and every function accessible via virtual call belongs to the rootset.
                    moduleDFG.symbolTable.functionMap.values.filterIsInstance<DataFlowIR.FunctionSymbol.Public>() +
                    moduleDFG.symbolTable.classMap.values
                            .filterIsInstance<DataFlowIR.Type.Declared>()
                            .flatMap { it.vtable + it.itable.values }
                            .filterIsInstance<DataFlowIR.FunctionSymbol.Declared>()
                            .filter { moduleDFG.functions.containsKey(it) }
        // TODO: Are globals initializers always called whether they are actually reachable from roots or not?
        val globalInitializers =
                moduleDFG.symbolTable.functionMap.values.filter { it.isGlobalInitializer } +
                externalModulesDFG.functionDFGs.keys.filter { it.isGlobalInitializer }

        val explicitlyExportedFunctions =
                moduleDFG.symbolTable.functionMap.values.filter { it.explicitlyExported } +
                externalModulesDFG.functionDFGs.keys.filter { it.explicitlyExported }

        return (exportedFunctions + globalInitializers + explicitlyExportedFunctions).distinct()
    }

    fun BitSet.format(allTypes: List<DataFlowIR.Type.Declared>): String {
        return allTypes.withIndex().filter { this[it.index] }.joinToString { it.value.toString() }
    }

    private val VIRTUAL_TYPE_ID = 0 // Id of [DataFlowIR.Type.Virtual].

    internal class DevirtualizationAnalysis(val context: Context,
                                            val moduleDFG: ModuleDFG,
                                            val externalModulesDFG: ExternalModulesDFG) {

        private val entryPoint = context.ir.symbols.entryPoint?.owner

        private val symbolTable = moduleDFG.symbolTable

        sealed class Node(val id: Int) : DirectedGraphNode<Node> {
            override var directEdges: MutableList<Node>? = null
            override var reversedEdges : MutableList<Node>? = null
            override val key get() = this

            var directCastEdges: MutableList<CastEdge>? = null
            var reversedCastEdges: MutableList<CastEdge>? = null

            val types = BitSet()

            var priority = -1

            fun addEdge(node: Node) {
                if (directEdges == null) directEdges = ArrayList(1)
                directEdges!!.add(node)
                if (node.reversedEdges == null) node.reversedEdges = ArrayList(1)
                node.reversedEdges!!.add(this)
            }

            fun addCastEdge(edge: CastEdge) {
                if (directCastEdges == null) directCastEdges = ArrayList(1)
                directCastEdges!!.add(edge)
                if (edge.node.reversedCastEdges == null) edge.node.reversedCastEdges = ArrayList(1)
                edge.node.reversedCastEdges!!.add(CastEdge(this, edge.suitableTypes))
            }

            abstract fun toString(allTypes: List<DataFlowIR.Type.Declared>): String

            class Source(id: Int, typeId: Int, nameBuilder: () -> String): Node(id) {
                val name = takeName(nameBuilder)

                init {
                    types.set(typeId)
                }

                override fun toString(allTypes: List<DataFlowIR.Type.Declared>): String {
                    return "Source(name='$name', types='${types.format(allTypes)}')"
                }
            }

            class Ordinary(id: Int, nameBuilder: () -> String) : Node(id) {
                val name = takeName(nameBuilder)

                override fun toString(allTypes: List<DataFlowIR.Type.Declared>): String {
                    return "Ordinary(name='$name', types='${types.format(allTypes)}')"
                }
            }

            class CastEdge(val node: Node, val suitableTypes: BitSet)
        }

        class Function(val symbol: DataFlowIR.FunctionSymbol, val parameters: Array<Node>, val returns: Node, val throws: Node)

        class VirtualCallSiteReceivers(val receiver: Node, val caller: DataFlowIR.FunctionSymbol,
                                       val devirtualizedCallees: List<DevirtualizedCallee>)

        inner class ConstraintGraph : DirectedGraph<Node, Node> {

            private var nodesCount = 0

            override val nodes = mutableListOf<Node>()
            override fun get(key: Node) = key

            val voidNode = addNode { Node.Ordinary(it, { "Void" }) }
            val virtualNode = addNode { Node.Source(it, VIRTUAL_TYPE_ID, { "Virtual" }) }
            val arrayItemField = DataFlowIR.Field(null,
                    symbolTable.mapClassReferenceType(context.irBuiltIns.anyClass.owner), 1, "Array\$Item")
            val functions = mutableMapOf<DataFlowIR.FunctionSymbol, Function>()
            val concreteClasses = mutableMapOf<DataFlowIR.Type.Declared, Node>()
            val externalFunctions = mutableMapOf<DataFlowIR.FunctionSymbol, Node>()
            val fields = mutableMapOf<DataFlowIR.Field, Node>() // Do not distinguish receivers.
            val virtualCallSiteReceivers = mutableMapOf<DataFlowIR.Node.VirtualCall, VirtualCallSiteReceivers>()

            private fun nextId(): Int = nodesCount++

            fun addNode(nodeBuilder: (Int) -> Node) = nodeBuilder(nextId()).also { nodes.add(it) }
        }

        private val constraintGraph = ConstraintGraph()

        private fun DataFlowIR.Type.resolved(): DataFlowIR.Type.Declared {
            if (this is DataFlowIR.Type.Declared) return this
            val hash = (this as DataFlowIR.Type.External).hash
            return externalModulesDFG.publicTypes[hash] ?: error("Unable to resolve exported type $this")
        }

        private fun DataFlowIR.FunctionSymbol.resolved(): DataFlowIR.FunctionSymbol {
            if (this is DataFlowIR.FunctionSymbol.External)
                return externalModulesDFG.publicFunctions[this.hash] ?: this
            return this
        }

        inner class TypeHierarchy(types: List<DataFlowIR.Type.Declared>) {
            private val typesSubTypes = mutableMapOf<DataFlowIR.Type.Declared, MutableList<DataFlowIR.Type.Declared>>()

            init {
                val visited = mutableSetOf<DataFlowIR.Type.Declared>()

                fun processType(type: DataFlowIR.Type.Declared) {
                    if (type == DataFlowIR.Type.Virtual) return
                    if (!visited.add(type)) return
                    type.superTypes
                            .map { it.resolved() }
                            .forEach { superType ->
                                val subTypes = typesSubTypes.getOrPut(superType) { mutableListOf() }
                                subTypes += type
                                processType(superType)
                            }
                }

                types.forEach { processType(it) }
            }

            private fun findAllInheritors(type: DataFlowIR.Type.Declared, result: MutableSet<DataFlowIR.Type.Declared>) {
                if (!result.add(type)) return
                typesSubTypes[type]?.forEach { findAllInheritors(it, result) }
            }

            fun inheritorsOf(type: DataFlowIR.Type.Declared): List<DataFlowIR.Type.Declared> {
                val result = mutableSetOf<DataFlowIR.Type.Declared>()
                findAllInheritors(type, result)
                return result.toList()
            }
        }

        private inner class InstantiationsSearcher(val rootSet: List<DataFlowIR.FunctionSymbol>,
                                                   val typeHierarchy: TypeHierarchy) {
            private val visited = mutableSetOf<DataFlowIR.FunctionSymbol>()
            private val typesVirtualCallSites = mutableMapOf<DataFlowIR.Type.Declared, MutableList<DataFlowIR.Node.VirtualCall>>()
            private val instantiatingClasses = mutableSetOf<DataFlowIR.Type.Declared>()

            fun search(): Set<DataFlowIR.Type.Declared> {
                // Rapid Type Analysis: find all instantiations and conservatively estimate call graph.

                // Add all final parameters of the roots.
                rootSet.forEach {
                    it.parameters
                            .map { it.type.resolved() }
                            .filter { it.isFinal }
                            .forEach { addInstantiatingClass(it) }
                }
                if (entryPoint == null) {
                    // For library assume all public non-abstract classes could be instantiated.
                    symbolTable.classMap.values
                            .filterIsInstance<DataFlowIR.Type.Public>()
                            .filter { !it.isAbstract }
                            .forEach { addInstantiatingClass(it) }
                } else {
                    // String is implicitly created as argument of <main>.
                    addInstantiatingClass(symbolTable.mapType(context.irBuiltIns.stringType))
                }
                // Traverse call graph from the roots.
                rootSet.forEach { dfs(it) }
                return instantiatingClasses
            }

            private fun addInstantiatingClass(type: DataFlowIR.Type) {
                val resolvedType = type.resolved()
                if (!instantiatingClasses.add(resolvedType)) return

                DEBUG_OUTPUT(1) { println("Adding instantiating class: $resolvedType") }

                checkSupertypes(resolvedType, resolvedType, mutableSetOf())
            }

            private fun processVirtualCall(virtualCall: DataFlowIR.Node.VirtualCall,
                                           receiverType: DataFlowIR.Type.Declared) {
                DEBUG_OUTPUT(1) {
                    println("Processing virtual call: ${virtualCall.callee}")
                    println("Receiver type: $receiverType")
                }

                val callee = when (virtualCall) {
                    is DataFlowIR.Node.VtableCall ->
                        receiverType.vtable[virtualCall.calleeVtableIndex]

                    is DataFlowIR.Node.ItableCall ->
                        receiverType.itable[virtualCall.calleeHash]!!

                    else -> error("Unreachable")
                }
                dfs(callee)
            }

            private fun checkSupertypes(type: DataFlowIR.Type.Declared,
                                        inheritor: DataFlowIR.Type.Declared,
                                        seenTypes: MutableSet<DataFlowIR.Type.Declared>) {
                seenTypes += type

                DEBUG_OUTPUT(1) {
                    println("Checking supertype $type of $inheritor")
                    typesVirtualCallSites[type].let {
                        if (it == null)
                            println("None virtual call sites encountered yet")
                        else {
                            println("Virtual call sites:")
                            it.forEach {
                                println("    ${it.callee}")
                            }
                        }
                    }
                }

                typesVirtualCallSites[type]?.let { virtualCallSites ->
                    var index = 0
                    while (index < virtualCallSites.size) {
                        processVirtualCall(virtualCallSites[index], inheritor)
                        ++index
                    }
                }
                type.superTypes
                        .map { it.resolved() }
                        .filterNot { seenTypes.contains(it) }
                        .forEach { checkSupertypes(it, inheritor, seenTypes) }
            }

            private fun dfs(symbol: DataFlowIR.FunctionSymbol) {
                val resolvedFunctionSymbol = symbol.resolved()
                if (resolvedFunctionSymbol is DataFlowIR.FunctionSymbol.External) {

                    DEBUG_OUTPUT(1) { println("Function $resolvedFunctionSymbol is external") }

                    val resolvedReturnType = symbol.returnParameter.type.resolved()
                    if (resolvedReturnType.isFinal) {

                        DEBUG_OUTPUT(1) { println("Adding return type as it is final") }

                        addInstantiatingClass(resolvedReturnType)
                    }
                    return
                }
                if (!visited.add(resolvedFunctionSymbol)) return

                DEBUG_OUTPUT(1) { println("Visiting $resolvedFunctionSymbol") }

                val function = (moduleDFG.functions[resolvedFunctionSymbol]
                        ?: externalModulesDFG.functionDFGs[resolvedFunctionSymbol])
                        ?: return

                DEBUG_OUTPUT(1) { function.debugOutput() }

                nodeLoop@for (node in function.body.nodes) {
                    when (node) {
                        is DataFlowIR.Node.NewObject -> {
                            addInstantiatingClass(node.constructedType)
                            dfs(node.callee)
                        }

                        is DataFlowIR.Node.Singleton -> {
                            addInstantiatingClass(node.type)
                            node.constructor?.let { dfs(it) }
                        }

                        is DataFlowIR.Node.AllocInstance -> {
                            addInstantiatingClass(node.type)
                        }

                        is DataFlowIR.Node.Const -> addInstantiatingClass(node.type)

                        is DataFlowIR.Node.StaticCall ->
                            dfs(node.callee)

                        is DataFlowIR.Node.FunctionReference ->
                            dfs(node.symbol)

                        is DataFlowIR.Node.FieldRead ->
                            if (entryPoint == null && node.field.type.isFinal)
                                addInstantiatingClass(node.field.type)

                        is DataFlowIR.Node.FieldWrite ->
                            if (entryPoint == null && node.field.type.isFinal)
                                addInstantiatingClass(node.field.type)

                        is DataFlowIR.Node.VirtualCall -> {
                            if (node.receiverType == DataFlowIR.Type.Virtual)
                                continue@nodeLoop
                            val receiverType = node.receiverType.resolved()
                            val vCallReturnType = node.callee.returnParameter.type.resolved()

                            DEBUG_OUTPUT(1) {
                                println("Adding virtual callsite:")
                                println("    Receiver: $receiverType")
                                println("    Callee: ${node.callee}")
                                println("    Inheritors:")
                                typeHierarchy.inheritorsOf(receiverType).forEach { println("        $it") }
                                println("    Encountered so far:")
                                typeHierarchy.inheritorsOf(receiverType)
                                        .filter { instantiatingClasses.contains(it) }
                                        .forEach { println("        $it") }
                            }

                            if (entryPoint == null && vCallReturnType.isFinal) {
                                // If we are in a library and facing final return type then
                                // this type can be returned by some user of this library, so propagate it explicitly.
                                addInstantiatingClass(vCallReturnType)
                            }

                            typesVirtualCallSites.getOrPut(receiverType) { mutableListOf() }.add(node)
                            typeHierarchy.inheritorsOf(receiverType)
                                    .filter { instantiatingClasses.contains(it) }
                                    .forEach { processVirtualCall(node, it) }
                        }
                    }
                }
            }
        }

        fun BitSet.copy() = BitSet(this.size()).apply { this.or(this@copy) }

        fun printPathToType(node: Node, type: Int) {
            val visited = mutableSetOf<Node>()
            val prev = mutableMapOf<Node, Node>()
            var front = mutableListOf<Node>()
            front.add(node)
            visited.add(node)
            lateinit var source: Node.Source
            bfs@while (front.isNotEmpty()) {
                val prevFront = front
                front = mutableListOf()
                for (from in prevFront) {
                    val reversedEdges = from.reversedEdges
                    if (reversedEdges != null)
                        for (to in reversedEdges) {
                            if (!visited.contains(to) && to.types[type]) {
                                visited.add(to)
                                prev[to] = from
                                front.add(to)
                                if (to is Node.Source) {
                                    source = to
                                    break@bfs
                                }
                            }
                        }
                    val reversedCastEdges = from.reversedCastEdges
                    if (reversedCastEdges != null)
                        for (castEdge in reversedCastEdges) {
                            val to = castEdge.node
                            if (!visited.contains(to) && castEdge.suitableTypes[type] && to.types[type]) {
                                visited.add(to)
                                prev[to] = from
                                front.add(to)
                                if (to is Node.Source) {
                                    source = to
                                    break@bfs
                                }
                            }
                        }
                }
            }
            var cur: Node = source
            do {
                println("    #${cur.id}")
                cur = prev[cur]!!
            } while (cur != node)
        }

        fun analyze(): AnalysisResult {
            val functions = moduleDFG.functions + externalModulesDFG.functionDFGs
            val typeHierarchy = TypeHierarchy(symbolTable.classMap.values.filterIsInstance<DataFlowIR.Type.Declared>() +
                                              externalModulesDFG.allTypes)
            val rootSet = computeRootSet(context, moduleDFG, externalModulesDFG)

            val instantiatingClasses =
                    InstantiationsSearcher(rootSet, typeHierarchy).search()
                            .asSequence()
                            .withIndex()
                            .associate { it.value to (it.index + 1 /* 0 is reserved for [DataFlowIR.Type.Virtual] */) }
            val allTypes = listOf(DataFlowIR.Type.Virtual) + instantiatingClasses.asSequence().sortedBy { it.value }.map { it.key }

            val nodesMap = mutableMapOf<DataFlowIR.Node, Node>()
            val constraintGraphBuilder =
                    ConstraintGraphBuilder(nodesMap, functions, typeHierarchy, instantiatingClasses, allTypes, rootSet)
            constraintGraphBuilder.build()

            DEBUG_OUTPUT(0) {
                println("FULL CONSTRAINT GRAPH")
                constraintGraph.nodes.forEach {
                    println("    NODE #${it.id}")
                    it.directEdges?.forEach {
                        println("        EDGE: #${it.id}z")
                    }
                    it.directCastEdges?.forEach {
                        println("        CAST EDGE: #${it.node.id}z casted to ${it.suitableTypes.format(allTypes)}")
                    }
                    allTypes.forEachIndexed { index, type ->
                        if (it.types[index])
                            println("        TYPE: $type")
                    }
                }
            }

            constraintGraph.nodes.forEach {
                if (it is Node.Source) {
                    assert(it.reversedEdges?.isEmpty() ?: true) { "A source node #${it.id} has incoming edges" }
                    assert(it.reversedCastEdges?.isEmpty() ?: true) { "A source node #${it.id} has incoming edges" }
                }
            }

            DEBUG_OUTPUT(0) {
                println("CONSTRAINT GRAPH: ${constraintGraph.nodes.size} nodes, " +
                    "${constraintGraph.nodes.sumBy { (it.directEdges?.size ?: 0) + (it.directCastEdges?.size ?: 0) } } edges")
            }

            val topologicalOrder = DirectedGraphCondensationBuilder(constraintGraph).build().topologicalOrder

            DEBUG_OUTPUT(0) {
                println("CONDENSATION")
                topologicalOrder.forEachIndexed { index, multiNode ->
                    println("    MULTI-NODE #$index")
                    multiNode.nodes.forEach {
                        println("        #${it.id}: ${it.toString(allTypes)}")
                    }
                }
            }

            topologicalOrder.forEachIndexed { index, multiNode -> multiNode.nodes.forEach { it.priority = index } }

            // Handle all 'right-directed' edges.
            // TODO: this is pessimistic handling of [DataFlowIR.Type.Virtual], think how to do it better.
            for (multiNode in topologicalOrder) {
                if (multiNode.nodes.size == 1 && multiNode.nodes.first() is Node.Source)
                    continue // A source has no incoming edges.
                val types = BitSet()
                for (node in multiNode.nodes) {
                    node.reversedEdges?.forEach { types.or(it.types) }
                    node.reversedCastEdges
                            ?.filter { it.node.priority < node.priority } // Doesn't contradict topological order.
                            ?.forEach {
                                val sourceTypes = it.node.types.copy()
                                sourceTypes.and(it.suitableTypes)
                                types.or(sourceTypes)
                            }
                }
                for (node in multiNode.nodes)
                    node.types.or(types)
            }
            val badEdges = mutableListOf<Pair<Node, Node.CastEdge>>()
            for (node in constraintGraph.nodes) {
                node.directCastEdges
                        ?.filter { it.node.priority < node.priority } // Contradicts topological order.
                        ?.forEach { badEdges += node to it }
            }
            badEdges.sortBy { it.second.node.priority } // Heuristic.

            do {
                fun propagateTypes(node: Node, types: BitSet) {
                    node.types.or(types)
                    node.directEdges?.forEach { edge ->
                        val missingTypes = types.copy().apply { andNot(edge.types) }
                        if (!missingTypes.isEmpty)
                            propagateTypes(edge, missingTypes)
                    }
                    node.directCastEdges?.forEach { castEdge ->
                        val missingTypes = types.copy().apply { andNot(castEdge.node.types) }
                        missingTypes.and(castEdge.suitableTypes)
                        if (!missingTypes.isEmpty)
                            propagateTypes(castEdge.node, missingTypes)
                    }
                }

                var end = true
                for ((sourceNode, edge) in badEdges) {
                    val distNode = edge.node
                    val missingTypes = sourceNode.types.copy().apply { andNot(distNode.types) }
                    missingTypes.and(edge.suitableTypes)
                    if (!missingTypes.isEmpty) {
                        end = false
                        propagateTypes(distNode, missingTypes)
                    }
                }
            } while (!end)

            DEBUG_OUTPUT(0) {
                topologicalOrder.forEachIndexed { index, multiNode ->
                    println("Types of multi-node #$index")
                    for (node in multiNode.nodes) {
                        println("    Node #${node.id}")
                        allTypes.asSequence()
                                .withIndex()
                                .filter { node.types[it.index] }.toList()
                                .forEach { println("        ${it.value}") }
                    }
                }
            }

            val result = mutableMapOf<DataFlowIR.Node.VirtualCall, Pair<DevirtualizedCallSite, DataFlowIR.FunctionSymbol>>()
            val nothing = symbolTable.classMap[context.ir.symbols.nothing.owner]
            functions.values
                    .asSequence()
                    .filter { constraintGraph.functions.containsKey(it.symbol) }
                    .flatMap { it.body.nodes.asSequence() }
                    .filterIsInstance<DataFlowIR.Node.VirtualCall>()
                    .forEach { virtualCall ->
                        assert (nodesMap[virtualCall] != null) { "Node for virtual call $virtualCall has not been built" }
                        val virtualCallSiteReceivers = constraintGraph.virtualCallSiteReceivers[virtualCall]
                                ?: error("virtualCallSiteReceivers were not built for virtual call $virtualCall")
                        if (virtualCallSiteReceivers.receiver.types[VIRTUAL_TYPE_ID]) {

                            DEBUG_OUTPUT(0) {
                                println("Unable to devirtualize callsite " +
                                        (virtualCall.irCallSite?.let { ir2stringWhole(it) } ?: virtualCall.callee.toString()))
                                println("    receiver is Virtual")
                                printPathToType(virtualCallSiteReceivers.receiver, VIRTUAL_TYPE_ID)
                            }

                            return@forEach
                        }
                        DEBUG_OUTPUT(0) {
                            println("Devirtualized callsite " +
                                    (virtualCall.irCallSite?.let { ir2stringWhole(it) } ?: virtualCall.callee.toString()))
                        }
                        val possibleReceivers = allTypes.asSequence()
                                .withIndex()
                                .filter { virtualCallSiteReceivers.receiver.types[it.index] }
                                .filterNot { it.value == nothing }
                                .map {
                                    DEBUG_OUTPUT(0) {
                                        println("Path to type ${it.value}")
                                        printPathToType(virtualCallSiteReceivers.receiver, it.index)
                                    }
                                    it.value
                                }.toList()

                        val map = virtualCallSiteReceivers.devirtualizedCallees.associateBy({ it.receiverType }, { it })
                        result[virtualCall] = DevirtualizedCallSite(virtualCall.callee.resolved(),
                                possibleReceivers.map { receiverType ->
                                    assert(map[receiverType] != null) {
                                        "Non-expected receiver type $receiverType at call site: " +
                                                (virtualCall.irCallSite?.let { ir2stringWhole(it) }
                                                        ?: virtualCall.toString())
                                    }
                                    val devirtualizedCallee = map[receiverType]!!
                                    val callee = devirtualizedCallee.callee
                                    if (callee is DataFlowIR.FunctionSymbol.Declared && callee.symbolTableIndex < 0)
                                        error("Function ${devirtualizedCallee.receiverType}.$callee cannot be called virtually," +
                                                " but actually is at call site: " +
                                                (virtualCall.irCallSite?.let { ir2stringWhole(it) }
                                                        ?: virtualCall.toString()))
                                    devirtualizedCallee
                                }) to virtualCallSiteReceivers.caller
                    }

            DEBUG_OUTPUT(0) {
                println("Devirtualized from current module:")
                result.forEach { virtualCall, devirtualizedCallSite ->
                    if (virtualCall.irCallSite != null) {
                        println("DEVIRTUALIZED")
                        println("FUNCTION: ${devirtualizedCallSite.second}")
                        println("CALL SITE: ${virtualCall.irCallSite?.let { ir2stringWhole(it) } ?: virtualCall.toString()}")
                        println("POSSIBLE RECEIVERS:")
                        devirtualizedCallSite.first.possibleCallees.forEach { println("    TYPE: ${it.receiverType}") }
                        devirtualizedCallSite.first.possibleCallees.forEach { println("    FUN: ${it.callee}") }
                        println()
                    }
                }
                println("Devirtualized from external modules:")
                result.forEach { virtualCall, devirtualizedCallSite ->
                    if (virtualCall.irCallSite == null) {
                        println("DEVIRTUALIZED")
                        println("FUNCTION: ${devirtualizedCallSite.second}")
                        println("CALL SITE: ${virtualCall.irCallSite?.let { ir2stringWhole(it) } ?: virtualCall.toString()}")
                        println("POSSIBLE RECEIVERS:")
                        devirtualizedCallSite.first.possibleCallees.forEach { println("    TYPE: ${it.receiverType}") }
                        devirtualizedCallSite.first.possibleCallees.forEach { println("    FUN: ${it.callee}") }
                        println()
                    }
                }
            }

            return AnalysisResult(result.asSequence().associateBy({ it.key }, { it.value.first }), typeHierarchy, instantiatingClasses.keys)
        }

        private inner class ConstraintGraphBuilder(val functionNodesMap: MutableMap<DataFlowIR.Node, Node>,
                                                   val functions: Map<DataFlowIR.FunctionSymbol, DataFlowIR.Function>,
                                                   val typeHierarchy: TypeHierarchy,
                                                   val instantiatingClasses: Map<DataFlowIR.Type.Declared, Int>,
                                                   val allTypes: List<DataFlowIR.Type.Declared>,
                                                   val rootSet: List<DataFlowIR.FunctionSymbol>) {

            private val variables = mutableMapOf<DataFlowIR.Node.Variable, Node>()

            private fun concreteType(type: DataFlowIR.Type.Declared): Int {
                assert(!(type.isAbstract && type.isFinal)) { "Incorrect type: $type" }
                return if (type.isAbstract)
                    VIRTUAL_TYPE_ID
                else {
                    instantiatingClasses[type] ?: error("Type $type is not instantiated")
                }
            }

            private fun ordinaryNode(nameBuilder: () -> String) =
                    constraintGraph.addNode { Node.Ordinary(it, nameBuilder) }

            private fun sourceNode(typeId: Int, nameBuilder: () -> String) =
                    constraintGraph.addNode { Node.Source(it, typeId, nameBuilder) }

            private fun concreteClass(type: DataFlowIR.Type.Declared) =
                    constraintGraph.concreteClasses.getOrPut(type) { sourceNode(concreteType(type)) { "Class\$$type" } }

            private fun fieldNode(field: DataFlowIR.Field) =
                    constraintGraph.fields.getOrPut(field) {
                        val fieldNode = ordinaryNode { "Field\$$field" }
                        if (entryPoint == null) {
                            // TODO: This is conservative.
                            val fieldType = field.type.resolved()
                            // Some user of our library might place some value into the field.
                            if (fieldType.isFinal)
                                concreteClass(fieldType).addEdge(fieldNode)
                            else
                                constraintGraph.virtualNode.addEdge(fieldNode)
                        }
                        fieldNode
                    }

            private var stack = mutableListOf<DataFlowIR.FunctionSymbol>()

            fun build() {
                if (entryPoint != null) {
                    // String arguments are implicitly put into the <args> array parameter of <main>.
                    concreteClass(symbolTable.mapType(context.irBuiltIns.stringType).resolved()).addEdge(
                            fieldNode(constraintGraph.arrayItemField)
                    )
                }
                rootSet.forEach { createFunctionConstraintGraph(it, true) }
                while (stack.isNotEmpty()) {
                    val symbol = stack.pop()
                    val function = functions[symbol] ?: continue
                    val body = function.body
                    val functionConstraintGraph = constraintGraph.functions[symbol]!!

                    body.nodes.forEach { dfgNodeToConstraintNode(functionConstraintGraph, it) }
                    functionNodesMap[body.returns]!!.addEdge(functionConstraintGraph.returns)
                    functionNodesMap[body.throws]!!.addEdge(functionConstraintGraph.throws)


                    DEBUG_OUTPUT(0) {
                        println("CONSTRAINT GRAPH FOR $symbol")
                        val ids = function.body.nodes.asSequence().withIndex().associateBy({ it.value }, { it.index })
                        for (node in function.body.nodes) {
                            println("FT NODE #${ids[node]}")
                            DataFlowIR.Function.printNode(node, ids)
                            val constraintNode = functionNodesMap[node] ?: variables[node] ?: break
                            println("       CG NODE #${constraintNode.id}: ${constraintNode.toString(allTypes)}")
                            println()
                        }
                        println("Returns: #${ids[function.body.returns]}")
                        println()
                    }
                }
            }

            private fun createFunctionConstraintGraph(symbol: DataFlowIR.FunctionSymbol, isRoot: Boolean): Function? {
                if (symbol is DataFlowIR.FunctionSymbol.External) return null
                constraintGraph.functions[symbol]?.let { return it }

                val parameters = Array(symbol.parameters.size) { ordinaryNode { "Param#$it\$$symbol" } }
                if (isRoot) {
                    // Exported function from the current module.
                    symbol.parameters.forEachIndexed { index, type ->
                        val resolvedType = type.type.resolved()
                        val node = if (!resolvedType.isFinal)
                                       constraintGraph.virtualNode // TODO: May be do this only for a library?
                                   else
                                       concreteClass(resolvedType)
                        node.addEdge(parameters[index])
                    }
                }

                val returnsNode = ordinaryNode { "Returns\$$symbol" }
                val throwsNode = ordinaryNode { "Throws\$$symbol" }
                val functionConstraintGraph = Function(symbol, parameters, returnsNode, throwsNode)
                constraintGraph.functions[symbol] = functionConstraintGraph

                stack.push(symbol)

                return functionConstraintGraph
            }

            private fun createCastEdge(node: Node, type: DataFlowIR.Type.Declared): Node.CastEdge {
                val suitableTypes = BitSet()
                suitableTypes.set(VIRTUAL_TYPE_ID)
                for (inheritor in typeHierarchy.inheritorsOf(type)) {
                    instantiatingClasses[inheritor]?.let { suitableTypes.set(it) }
                }
                return Node.CastEdge(node, suitableTypes)
            }

            private fun doCast(function: Function, node: Node, type: DataFlowIR.Type.Declared): Node {
                val castNode = ordinaryNode { "Cast\$${function.symbol}" }
                val castEdge = createCastEdge(castNode, type)
                node.addCastEdge(castEdge)
                return castNode
            }

            private fun edgeToConstraintNode(function: Function,
                                             edge: DataFlowIR.Edge): Node {
                val result = dfgNodeToConstraintNode(function, edge.node)
                val castToType = edge.castToType?.resolved() ?: return result
                return doCast(function, result, castToType)
            }

            /**
             * Takes a function DFG's node and creates a constraint graph node corresponding to it.
             * Also creates all necessary edges.
             */
            private fun dfgNodeToConstraintNode(function: Function, node: DataFlowIR.Node): Node {

                fun edgeToConstraintNode(edge: DataFlowIR.Edge): Node =
                        edgeToConstraintNode(function, edge)

                fun argumentToConstraintNode(argument: Any): Node =
                        when (argument) {
                            is Node -> argument
                            is DataFlowIR.Edge -> edgeToConstraintNode(argument)
                            else -> error("Unexpected argument: $argument")
                        }

                fun doCall(callee: Function, arguments: List<Any>, returnType: DataFlowIR.Type.Declared): Node {
                    assert(callee.parameters.size == arguments.size) {
                        "Function ${callee.symbol} takes ${callee.parameters.size} but caller ${function.symbol}" +
                                " provided ${arguments.size}"
                    }
                    callee.parameters.forEachIndexed { index, parameter ->
                        val argument = argumentToConstraintNode(arguments[index])
                        argument.addEdge(parameter)
                    }
                    return doCast(function, callee.returns, returnType)
                }

                fun doCall(callee: DataFlowIR.FunctionSymbol,
                           arguments: List<Any>,
                           returnType: DataFlowIR.Type.Declared,
                           receiverType: DataFlowIR.Type.Declared?): Node {
                    val resolvedCallee = callee.resolved()
                    val calleeConstraintGraph = createFunctionConstraintGraph(resolvedCallee, false)
                    return if (calleeConstraintGraph == null) {
                        constraintGraph.externalFunctions.getOrPut(resolvedCallee) {
                            val fictitiousReturnNode = ordinaryNode { "External$resolvedCallee" }
                            if (returnType.isFinal)
                                concreteClass(returnType).addEdge(fictitiousReturnNode)
                            else {
                                constraintGraph.virtualNode.addEdge(fictitiousReturnNode)
                                // TODO: Unconservative way - when we can use it?
//                                typeHierarchy.inheritorsOf(returnType)
//                                        .filterNot { it.isAbstract }
//                                        .filter { instantiatingClasses.containsKey(it) }
//                                        .forEach { concreteClass(it).addEdge(fictitiousReturnNode) }
                            }
                            fictitiousReturnNode
                        }
                    } else {
                        calleeConstraintGraph.throws.addEdge(function.throws)
                        if (receiverType == null)
                            doCall(calleeConstraintGraph, arguments, returnType)
                        else {
                            val receiverNode = argumentToConstraintNode(arguments[0])
                            doCall(calleeConstraintGraph,
                                    listOf(doCast(function, receiverNode, receiverType)) + arguments.drop(1),
                                    returnType)
                        }
                    }
                }

                if (node is DataFlowIR.Node.Variable && node.kind != DataFlowIR.VariableKind.Temporary) {
                    var variableNode = variables[node]
                    if (variableNode == null) {
                        variableNode = ordinaryNode { "Variable\$${function.symbol}" }
                        variables[node] = variableNode
                        for (value in node.values) {
                            edgeToConstraintNode(value).addEdge(variableNode)
                        }
                        if (node.kind == DataFlowIR.VariableKind.CatchParameter)
                            function.throws.addCastEdge(createCastEdge(variableNode, node.type.resolved()))
                    }
                    return variableNode
                }

                return functionNodesMap.getOrPut(node) {
                    when (node) {
                        is DataFlowIR.Node.Const ->
                            sourceNode(concreteType(node.type.resolved())) { "Const\$${function.symbol}" }

                        DataFlowIR.Node.Null -> constraintGraph.voidNode

                        is DataFlowIR.Node.Parameter ->
                            function.parameters[node.index]

                        is DataFlowIR.Node.StaticCall ->
                            doCall(node.callee, node.arguments, node.callee.returnParameter.type.resolved(),
                                    node.receiverType?.resolved())

                        is DataFlowIR.Node.NewObject -> {
                            val returnType = node.constructedType.resolved()
                            val instanceNode = concreteClass(returnType)
                            doCall(node.callee, listOf(instanceNode) + node.arguments, returnType, null)
                            instanceNode
                        }

                        is DataFlowIR.Node.VirtualCall -> {
                            val callee = node.callee
                            val receiverType = node.receiverType.resolved()

                            DEBUG_OUTPUT(0) {
                                println("Virtual call")
                                println("Caller: ${function.symbol}")
                                println("Callee: $callee")
                                println("Receiver type: $receiverType")
                            }

                            val possibleReceiverTypes =
                                    if (receiverType == DataFlowIR.Type.Virtual)
                                        emptyList()
                                    else
                                        typeHierarchy.inheritorsOf(receiverType).filter { instantiatingClasses.containsKey(it) }
                            val callees = possibleReceiverTypes.map {
                                when (node) {
                                    is DataFlowIR.Node.VtableCall ->
                                        it.vtable[node.calleeVtableIndex]

                                    is DataFlowIR.Node.ItableCall ->
                                        it.itable[node.calleeHash]!!

                                    else -> error("Unreachable")
                                }
                            }

                            DEBUG_OUTPUT(0) {
                                println("Possible callees:")
                                callees.forEach { println("$it") }
                                println()
                            }

                            val returnType = node.callee.returnParameter.type.resolved()
                            val receiverNode = edgeToConstraintNode(node.arguments[0])
                            if (receiverType == DataFlowIR.Type.Virtual)
                                constraintGraph.virtualNode.addEdge(receiverNode)
                            val castedReceiver = doCast(function, receiverNode, receiverType)
                            val arguments = listOf(castedReceiver) + node.arguments.drop(1)

                            val returnsNode = ordinaryNode { "VirtualCallReturns\$${function.symbol}" }
                            callees.forEachIndexed { index, actualCallee ->
                                doCall(actualCallee, arguments, returnType, possibleReceiverTypes[index]).addEdge(returnsNode)
                            }
                            // Add cast to [Virtual] edge from receiver to returns, if return type is not final.
                            // With this we're reflecting the fact that unknown function can return anything.
                            val virtualTypeFilter = BitSet().apply { set(VIRTUAL_TYPE_ID) }
                            if (!returnType.isFinal && entryPoint == null) {
                                receiverNode.addCastEdge(Node.CastEdge(returnsNode, virtualTypeFilter))
                            }
                            // And throw anything.
                            receiverNode.addCastEdge(Node.CastEdge(function.throws, virtualTypeFilter))

                            if (callees.isEmpty() && returnType.isFinal && entryPoint == null) {
                                // If we are in a library and facing final return type with no possible callees -
                                // this type still can be returned by some user of this library, so propagate it explicitly.
                                concreteClass(returnType).addEdge(returnsNode)
                            }

                            val devirtualizedCallees = possibleReceiverTypes.mapIndexed { index, possibleReceiverType ->
                                DevirtualizedCallee(possibleReceiverType, callees[index])
                            }
                            constraintGraph.virtualCallSiteReceivers[node] =
                                    VirtualCallSiteReceivers(castedReceiver, function.symbol, devirtualizedCallees)
                            returnsNode
                        }

                        is DataFlowIR.Node.Singleton -> {
                            val type = node.type.resolved()
                            val instanceNode = concreteClass(type)
                            node.constructor?.let { doCall(it, listOf(instanceNode), type, null) }
                            instanceNode
                        }

                        is DataFlowIR.Node.AllocInstance -> {
                            concreteClass(node.type.resolved())
                        }

                        is DataFlowIR.Node.FunctionReference -> {
                            concreteClass(node.type.resolved())
                        }

                        is DataFlowIR.Node.FieldRead ->
                            fieldNode(node.field)

                        is DataFlowIR.Node.FieldWrite -> {
                            val fieldNode = fieldNode(node.field)
                            edgeToConstraintNode(node.value).addEdge(fieldNode)
                            constraintGraph.voidNode
                        }

                        is DataFlowIR.Node.ArrayRead ->
                            fieldNode(constraintGraph.arrayItemField)

                        is DataFlowIR.Node.ArrayWrite -> {
                            val fieldNode = fieldNode(constraintGraph.arrayItemField)
                            edgeToConstraintNode(node.value).addEdge(fieldNode)
                            constraintGraph.voidNode
                        }

                        is DataFlowIR.Node.Variable ->
                            node.values.map { edgeToConstraintNode(it) }.let { values ->
                                ordinaryNode { "TempVar\$${function.symbol}" }.also { node ->
                                    values.forEach { it.addEdge(node) }
                                }
                            }

                        else -> error("Unreachable")
                    }
                }
            }
        }

    }

    class DevirtualizedCallee(val receiverType: DataFlowIR.Type, val callee: DataFlowIR.FunctionSymbol)

    class DevirtualizedCallSite(val callee: DataFlowIR.FunctionSymbol, val possibleCallees: List<DevirtualizedCallee>)

    class AnalysisResult(val devirtualizedCallSites: Map<DataFlowIR.Node.VirtualCall, DevirtualizedCallSite>,
                         val typeHierarchy: DevirtualizationAnalysis.TypeHierarchy,
                         val instantiatingClasses: Set<DataFlowIR.Type.Declared>)

    fun run(irModule: IrModuleFragment, context: Context, moduleDFG: ModuleDFG, externalModulesDFG: ExternalModulesDFG)
            : AnalysisResult {
        val devirtualizationAnalysisResult = DevirtualizationAnalysis(context, moduleDFG, externalModulesDFG).analyze()
        val devirtualizedCallSites =
                devirtualizationAnalysisResult.devirtualizedCallSites
                        .asSequence()
                        .filter { it.key.irCallSite != null }
                        .associate { it.key.irCallSite!! to it.value }
        devirtualize(irModule, context, externalModulesDFG, devirtualizedCallSites)
        removeRedundantCoercions(irModule, context)
        return devirtualizationAnalysisResult
    }

    /**
     * TODO: JVM inliner crashed on attempt inline this function from transform.kt with:
     *  j.l.IllegalStateException: Couldn't obtain compiled function body for
     *  public inline fun <reified T : org.jetbrains.kotlin.ir.IrElement> kotlin.collections.MutableList<T>.transform...
     */
    private inline fun <reified T : IrElement> MutableList<T>.transform(transformation: (T) -> IrElement) {
        forEachIndexed { i, item ->
            set(i, transformation(item) as T)
        }
    }

    private val specialNames = listOf("-box>", "-unbox>")

    // TODO: do it more reliably.
    private fun IrExpression.isBoxOrUnboxCall() = (this is IrCall && symbol.owner.name.asString().let { name -> specialNames.any { name.endsWith(it) } })

    private fun devirtualize(irModule: IrModuleFragment, context: Context, externalModulesDFG: ExternalModulesDFG,
                             devirtualizedCallSites: Map<IrCall, DevirtualizedCallSite>) {
        val symbols = context.ir.symbols
        val nativePtrEqualityOperatorSymbol = symbols.areEqualByValue[PrimitiveBinaryType.POINTER]!!
        val optimize = context.shouldOptimize()

        fun DataFlowIR.Type.resolved(): DataFlowIR.Type.Declared {
            if (this is DataFlowIR.Type.Declared) return this
            val hash = (this as DataFlowIR.Type.External).hash
            return externalModulesDFG.publicTypes[hash] ?: error("Unable to resolve exported type $hash")
        }

        fun DataFlowIR.FunctionSymbol.resolved(): DataFlowIR.FunctionSymbol {
            if (this is DataFlowIR.FunctionSymbol.External)
                return externalModulesDFG.publicFunctions[this.hash] ?: this
            return this
        }

        fun IrBuilderWithScope.irCoerce(value: IrExpression, coercion: IrFunctionSymbol?) =
                if (coercion == null)
                    value
                else irCall(coercion).apply {
                    addArguments(listOf(coercion.descriptor.explicitParameters.single() to value))
                }

        fun IrBuilderWithScope.irCoerce(value: IrExpression, coercion: DataFlowIR.FunctionSymbol.Declared?) =
                if (coercion == null)
                    value
                else irCall(coercion.irFunction!!).apply {
                    putValueArgument(0, value)
                }

        class PossiblyCoercedValue(val value: IrVariable, val coercion: IrFunctionSymbol?) {
            fun getFullValue(irBuilder: IrBuilderWithScope) = irBuilder.run {
                irCoerce(irGet(value), coercion)
            }
        }

        fun <T : IrElement> IrStatementsBuilder<T>.irTemporary(value: IrExpression, tempName: String, type: IrType): IrVariable {
            val originalKotlinType = type.originalKotlinType ?: type.toKotlinType()
            val descriptor = IrTemporaryVariableDescriptorImpl(
                    scope.scopeOwner, Name.identifier(tempName), originalKotlinType, false)

            val temporary = IrVariableImpl(
                    value.startOffset, value.endOffset, IrDeclarationOrigin.IR_TEMPORARY_VARIABLE,
                    descriptor,
                    type,
                    value
            )

            +temporary
            return temporary
        }

        fun <T : IrElement> IrStatementsBuilder<T>.irSplitCoercion(expression: IrExpression, tempName: String, actualType: IrType) =
                if (!expression.isBoxOrUnboxCall())
                    PossiblyCoercedValue(irTemporary(expression, tempName, actualType), null)
                else {
                    val coercion = expression as IrCall
                    PossiblyCoercedValue(
                            irTemporary(coercion.getValueArgument(0)!!, tempName,
                                    coercion.symbol.owner.explicitParameters.single().type)
                            , coercion.symbol)
                }

        fun getTypeConversion(actualType: DataFlowIR.FunctionParameter,
                              targetType: DataFlowIR.FunctionParameter): DataFlowIR.FunctionSymbol.Declared? {
            if (actualType.boxFunction == null && targetType.boxFunction == null) return null
            if (actualType.boxFunction != null && targetType.boxFunction != null) {
                assert (actualType.type.resolved() == targetType.type.resolved())
                        { "Inconsistent types: ${actualType.type} and ${targetType.type}" }
                return null
            }
            if (actualType.boxFunction == null)
                return targetType.unboxFunction!!.resolved() as DataFlowIR.FunctionSymbol.Declared
            return actualType.boxFunction.resolved() as DataFlowIR.FunctionSymbol.Declared
        }

        fun IrCallImpl.putArgument(index: Int, value: IrExpression) {
            var receiversCount = 0
            val callee = symbol.owner
            if (callee.dispatchReceiverParameter != null)
                ++receiversCount
            if (callee.extensionReceiverParameter != null)
                ++receiversCount
            if (index >= receiversCount)
                putValueArgument(index - receiversCount, value)
            else {
                if (callee.dispatchReceiverParameter != null && index == 0)
                    dispatchReceiver = value
                else
                    extensionReceiver = value
            }
        }

        fun IrBuilderWithScope.irDevirtualizedCall(callSite: IrCall,
                                                   actualType: IrType,
                                                   devirtualizedCallee: DevirtualizedCallee,
                                                   arguments: List<IrExpression>): IrCall {
            val actualCallee = devirtualizedCallee.callee.irFunction!!
            val call = IrCallImpl(
                    callSite.startOffset, callSite.endOffset,
                    actualType,
                    actualCallee.symbol,
                    actualCallee.descriptor,
                    actualCallee.typeParameters.size,
                    actualCallee.valueParameters.size,
                    callSite.origin,
                    actualCallee.parentAsClass.symbol
            )
            if (actualCallee.explicitParameters.size == arguments.size) {
                arguments.forEachIndexed { index, argument -> call.putArgument(index, argument) }
                return call
            }
            assert(actualCallee.isSuspend && actualCallee.explicitParameters.size == arguments.size - 1) {
                "Incorrect number of arguments: expected [${actualCallee.explicitParameters.size}] but was [${arguments.size - 1}]\n" +
                        actualCallee.dump()
            }
            val continuation = arguments.last()
            for (index in 0..arguments.size - 2)
                call.putArgument(index, arguments[index])
            return irCall(context.ir.symbols.coroutineLaunchpad, actualType).apply {
                putValueArgument(0, call)
                putValueArgument(1, continuation)
            }
        }

        fun IrBuilderWithScope.irDevirtualizedCall(callee: IrCall, actualType: IrType,
                                                   devirtualizedCallee: DevirtualizedCallee,
                                                   arguments: List<PossiblyCoercedValue>): IrExpression {
            val actualCallee = devirtualizedCallee.callee as DataFlowIR.FunctionSymbol.Declared
            return actualCallee.bridgeTarget.let { bridgeTarget ->
                if (bridgeTarget == null)
                    irDevirtualizedCall(callee, actualType,
                            devirtualizedCallee,
                            arguments.map { it.getFullValue(this@irDevirtualizedCall) })
                else {
                    val callResult = irDevirtualizedCall(callee, actualType,
                            DevirtualizedCallee(devirtualizedCallee.receiverType, bridgeTarget),
                            arguments.mapIndexed { index, value ->
                                val coercion = getTypeConversion(actualCallee.parameters[index], bridgeTarget.parameters[index])
                                val fullValue = value.getFullValue(this@irDevirtualizedCall)
                                coercion?.let { irCoerce(fullValue, coercion) } ?: fullValue
                            })
                    val returnCoercion = getTypeConversion(bridgeTarget.returnParameter, actualCallee.returnParameter)
                    irCoerce(callResult, returnCoercion)
                }
            }
        }

        irModule.transformChildrenVoid(object: IrElementTransformerVoidWithContext() {
            override fun visitCall(expression: IrCall): IrExpression {
                expression.transformChildrenVoid(this)

                val devirtualizedCallSite = devirtualizedCallSites[expression]
                val possibleCallees = devirtualizedCallSite?.possibleCallees
                if (possibleCallees == null
                        || possibleCallees.any { it.callee is DataFlowIR.FunctionSymbol.External }
                        || possibleCallees.any { it.receiverType is DataFlowIR.Type.External })
                    return expression

                val descriptor = expression.descriptor
                val owner = (descriptor.containingDeclaration as ClassDescriptor)
                // TODO: Think how to evaluate different unfold factors (in terms of both execution speed and code size).
                val classMaxUnfoldFactor = 3
                val interfaceMaxUnfoldFactor = 3
                val maxUnfoldFactor = if (owner.isInterface) interfaceMaxUnfoldFactor else classMaxUnfoldFactor
                if (possibleCallees.size > maxUnfoldFactor) {
                    // Callsite too complicated to devirtualize.
                    return expression
                }

                val startOffset = expression.startOffset
                val endOffset = expression.endOffset
                val function = expression.symbol.owner
                val type = if (descriptor.isSuspend)
                               context.irBuiltIns.anyNType
                           else function.returnType
                val irBuilder = context.createIrBuilder(currentScope!!.scope.scopeOwnerSymbol, startOffset, endOffset)
                irBuilder.run {
                    val dispatchReceiver = expression.dispatchReceiver!!
                    return when {
                        possibleCallees.isEmpty() -> irBlock(expression) {
                            val throwExpr = irCall(symbols.throwInvalidReceiverTypeException.owner).apply {
                                putValueArgument(0,
                                        irCall(symbols.kClassImplConstructor.owner, listOf(dispatchReceiver.type)).apply {
                                            putValueArgument(0,
                                                    irCall(symbols.getObjectTypeInfo.owner).apply {
                                                        putValueArgument(0, dispatchReceiver)
                                                    })
                                        })
                            }
                            // Insert proper unboxing (unreachable code):
                            +irCoerce(throwExpr, symbols.getTypeConversion(throwExpr.type, type))
                        }

                        optimize && possibleCallees.size == 1 -> { // Monomorphic callsite.
                            irBlock(expression) {
                                val parameters = expression.getArgumentsWithSymbols().mapIndexed { index, arg ->
                                    irSplitCoercion(arg.second, "arg$index", arg.first.owner.type)
                                }
                                +irDevirtualizedCall(expression, type, possibleCallees[0], parameters)
                            }
                        }

                        else -> irBlock(expression) {
                            val arguments = expression.getArgumentsWithSymbols().mapIndexed { index, arg ->
                                irSplitCoercion(arg.second, "arg$index", arg.first.owner.type)
                            }
                            val typeInfo = irTemporary(irCall(symbols.getObjectTypeInfo).apply {
                                putValueArgument(0, arguments[0].getFullValue(this@irBlock))
                            })

                            val branches = mutableListOf<IrBranchImpl>()
                            possibleCallees.mapIndexedTo(branches) { index, devirtualizedCallee ->
                                val actualReceiverType = devirtualizedCallee.receiverType as DataFlowIR.Type.Declared
                                val expectedTypeInfo = IrClassReferenceImpl(
                                        startOffset, endOffset,
                                        symbols.nativePtrType,
                                        actualReceiverType.irClass!!.symbol,
                                        actualReceiverType.irClass.defaultType
                                )
                                val condition =
                                        if (optimize && index == possibleCallees.size - 1)
                                            irTrue() // Don't check last type in optimize mode.
                                        else
                                            irCall(nativePtrEqualityOperatorSymbol).apply {
                                                putValueArgument(0, irGet(typeInfo))
                                                putValueArgument(1, expectedTypeInfo)
                                            }
                                IrBranchImpl(
                                        startOffset = startOffset,
                                        endOffset   = endOffset,
                                        condition   = condition,
                                        result      = irDevirtualizedCall(expression, type, devirtualizedCallee, arguments)
                                )
                            }
                            if (!optimize) { // Add else branch throwing exception for debug purposes.
                                branches.add(IrBranchImpl(
                                        startOffset = startOffset,
                                        endOffset   = endOffset,
                                        condition   = irTrue(),
                                        result      = irCall(symbols.throwInvalidReceiverTypeException).apply {
                                            putValueArgument(0,
                                                    irCall(symbols.kClassImplConstructor,
                                                            listOf(dispatchReceiver.type)
                                                    ).apply {
                                                        putValueArgument(0, irGet(typeInfo))
                                                    }
                                            )
                                        })
                                )
                            }

                            +IrWhenImpl(
                                    startOffset = startOffset,
                                    endOffset   = endOffset,
                                    type        = type,
                                    origin      = expression.origin,
                                    branches    = branches
                            )
                        }
                    }
                }
            }
        })
    }

    private fun removeRedundantCoercions(irModule: IrModuleFragment, context: Context) {

        class PossiblyFoldedExpression(val expression: IrExpression, val folded: Boolean) {
            fun getFullExpression(coercion: IrCall, cast: IrTypeOperatorCall?): IrExpression {
                if (folded) return expression
                assert (coercion.dispatchReceiver == null && coercion.extensionReceiver == null) {
                    "Expected either <box> or <unbox> function without any receivers"
                }
                val castedExpression =
                        if (cast == null)
                            expression
                        else with (cast) {
                            IrTypeOperatorCallImpl(startOffset, endOffset, type, operator,
                                    typeOperand, typeOperandClassifier, expression)
                        }
                with (coercion) {
                    return IrCallImpl(startOffset, endOffset, type, symbol, descriptor, typeArgumentsCount, origin).apply {
                        putValueArgument(0, castedExpression)
                    }
                }
            }
        }

        // Possible values of a returnable block.
        val returnableBlockValues = mutableMapOf<IrReturnableBlock, MutableList<IrExpression>>()

        irModule.acceptChildrenVoid(object: IrElementVisitorVoid {
            override fun visitElement(element: IrElement) {
                element.acceptChildrenVoid(this)
            }

            override fun visitContainerExpression(expression: IrContainerExpression) {
                if (expression is IrReturnableBlock)
                    returnableBlockValues[expression] = mutableListOf()

                super.visitContainerExpression(expression)
            }

            override fun visitReturn(expression: IrReturn) {
                val returnableBlock = expression.returnTargetSymbol.owner as? IrReturnableBlock
                if (returnableBlock != null)
                    returnableBlockValues[returnableBlock]!!.add(expression.value)

                super.visitReturn(expression)
            }

        })

        irModule.transformChildrenVoid(object: IrElementTransformerVoid() {

<<<<<<< HEAD
            fun IrFunction.getCoercedClass(): IrClass {
                if (name.asString().endsWith("-box>"))
                    return valueParameters[0].type.classifierOrFail.owner as IrClass
                if (name.asString().endsWith("-unbox>"))
                    return returnType.classifierOrFail.owner as IrClass
=======
            fun IrFunction.getCoercedClass(): IrClassifierSymbol {
                if (name.asString().endsWith("-box>"))
                    return valueParameters[0].type.classifierOrFail
                if (name.asString().endsWith("-unbox>"))
                    return returnType.classifierOrFail
>>>>>>> ff098ab4
                error("Unexpected coercion: ${this.dump()}")
            }

            fun fold(expression: IrExpression, coercion: IrCall, cast: IrTypeOperatorCall?,
                     transformRecursively: Boolean): PossiblyFoldedExpression {

                val transformer = this

                fun IrExpression.transformIfAsked() =
                        if (transformRecursively) this.transform(transformer, data = null) else this

                fun IrElement.transformIfAsked() =
                        if (transformRecursively) this.transform(transformer, data = null) else this

                val coercionDeclaringClass = coercion.symbol.owner.getCoercedClass()
                if (expression.isBoxOrUnboxCall()) {
                    expression as IrCall
                    val result =
                            if (coercionDeclaringClass == expression.symbol.owner.getCoercedClass())
                                expression.getArguments().single().second
                            else expression

                    return PossiblyFoldedExpression(result.transformIfAsked(), result != expression)
                }
                return when (expression) {
                    is IrReturnableBlock -> {
                        val foldedReturnableBlockValues = returnableBlockValues[expression]!!.associate {
                            it to fold(it, coercion, cast, false)
                        }
                        val someoneFolded = foldedReturnableBlockValues.any { it.value.folded }
                        val transformedReturnableBlock =
                                if (!someoneFolded)
                                    expression
                                else {
                                    val oldSymbol = expression.symbol
                                    val newSymbol = IrReturnableBlockSymbolImpl(expression.descriptor)
                                    val transformedReturnableBlock = with(expression) {
                                        IrReturnableBlockImpl(
                                                startOffset      = startOffset,
                                                endOffset        = endOffset,
                                                type             = coercion.type,
                                                symbol           = newSymbol,
                                                origin           = origin,
                                                statements       = statements)
                                    }
                                    transformedReturnableBlock.transformChildrenVoid(object: IrElementTransformerVoid() {
                                        override fun visitExpression(expression: IrExpression): IrExpression {
                                            foldedReturnableBlockValues[expression]?.let {
                                                return it.getFullExpression(coercion, cast)
                                            }
                                            return super.visitExpression(expression)
                                        }

                                        override fun visitReturn(expression: IrReturn): IrExpression {
                                            expression.transformChildrenVoid(this)
                                            return if (expression.returnTargetSymbol != oldSymbol)
                                                expression
                                            else with(expression) {
                                                IrReturnImpl(
                                                        startOffset        = startOffset,
                                                        endOffset          = endOffset,
                                                        type               = context.irBuiltIns.nothingType,
                                                        returnTargetSymbol = newSymbol,
                                                        value              = value)
                                            }
                                        }
                                    })
                                    transformedReturnableBlock
                                }
                        if (transformRecursively)
                            transformedReturnableBlock.transformChildrenVoid(this)
                        PossiblyFoldedExpression(transformedReturnableBlock, someoneFolded)
                    }

                    is IrBlock -> {
                        val statements = expression.statements
                        val lastStatement = statements.last() as IrExpression
                        val foldedLastStatement = fold(lastStatement, coercion, cast, transformRecursively)
                        statements.transform {
                            if (it == lastStatement)
                                foldedLastStatement.expression
                            else
                                it.transformIfAsked()
                        }
                        val transformedBlock =
                                if (!foldedLastStatement.folded)
                                    expression
                                else with(expression) {
                                    IrBlockImpl(
                                            startOffset = startOffset,
                                            endOffset   = endOffset,
                                            type        = coercion.type,
                                            origin      = origin,
                                            statements  = statements)
                                }
                        PossiblyFoldedExpression(transformedBlock, foldedLastStatement.folded)
                    }

                    is IrWhen -> {
                        val foldedBranches = expression.branches.map { fold(it.result, coercion, cast, transformRecursively) }
                        val someoneFolded = foldedBranches.any { it.folded }
                        val transformedWhen = with(expression) {
                            IrWhenImpl(startOffset, endOffset, if (someoneFolded) coercion.type else type, origin,
                                    branches.asSequence().withIndex().map { (index, branch) ->
                                        IrBranchImpl(
                                                startOffset = branch.startOffset,
                                                endOffset   = branch.endOffset,
                                                condition   = branch.condition.transformIfAsked(),
                                                result      = if (someoneFolded)
                                                                  foldedBranches[index].getFullExpression(coercion, cast)
                                                              else foldedBranches[index].expression)
                                    }.toList())
                        }
                        return PossiblyFoldedExpression(transformedWhen, someoneFolded)
                    }

                    is IrTypeOperatorCall ->
                        if (expression.operator != IrTypeOperator.CAST
                                && expression.operator != IrTypeOperator.IMPLICIT_CAST
                                && expression.operator != IrTypeOperator.SAFE_CAST)
                            PossiblyFoldedExpression(expression.transformIfAsked(), false)
                        else {
                            if (expression.typeOperand.getInlinedClassNative() != coercionDeclaringClass)
                                PossiblyFoldedExpression(expression.transformIfAsked(), false)
                            else {
                                val foldedArgument = fold(expression.argument, coercion, expression, transformRecursively)
                                if (foldedArgument.folded)
                                    foldedArgument
                                else
                                    PossiblyFoldedExpression(expression.apply { argument = foldedArgument.expression }, false)
                            }
                        }

                    else -> PossiblyFoldedExpression(expression.transformIfAsked(), false)
                }
            }

            override fun visitCall(expression: IrCall): IrExpression {
                if (!expression.isBoxOrUnboxCall())
                    return super.visitCall(expression)

                val argument = expression.getArguments().single().second
                val foldedArgument = fold(
                        expression           = argument,
                        coercion             = expression,
                        cast                 = null,
                        transformRecursively = true)
                return foldedArgument.getFullExpression(expression, null)
            }
        })
    }
}<|MERGE_RESOLUTION|>--- conflicted
+++ resolved
@@ -1370,19 +1370,11 @@
 
         irModule.transformChildrenVoid(object: IrElementTransformerVoid() {
 
-<<<<<<< HEAD
-            fun IrFunction.getCoercedClass(): IrClass {
-                if (name.asString().endsWith("-box>"))
-                    return valueParameters[0].type.classifierOrFail.owner as IrClass
-                if (name.asString().endsWith("-unbox>"))
-                    return returnType.classifierOrFail.owner as IrClass
-=======
             fun IrFunction.getCoercedClass(): IrClassifierSymbol {
                 if (name.asString().endsWith("-box>"))
                     return valueParameters[0].type.classifierOrFail
                 if (name.asString().endsWith("-unbox>"))
                     return returnType.classifierOrFail
->>>>>>> ff098ab4
                 error("Unexpected coercion: ${this.dump()}")
             }
 
